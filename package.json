{
  "name": "mustang-autotranslate",
  "description": "Translate a folder of JSON files containing translations into multiple languages.",
<<<<<<< HEAD
  "version": "1.15.3",
=======
  "version": "1.16.0",
>>>>>>> 2042eb58
  "main": "index.js",
  "license": "MIT",
  "scripts": {
    "start": "ts-node src/index.ts",
    "test": "jest",
    "build": "tsc",
    "prepublishOnly": "tsc"
  },
  "author": {
    "name": "Leo Bernard, Beonex and Mustang",
    "url": "https://leolabs.org"
  },
  "keywords": [
    "google-translate",
    "translate",
    "i18next",
    "react-i18next",
    "i18n"
  ],
  "repository": {
    "type": "git",
    "url": "https://github.com/mustang-im/json-autotranslate.git"
  },
  "homepage": "https://github.com/mustang-im/json-autotranslate",
  "files": [
    "lib/*"
  ],
  "bin": "lib/index.js",
  "dependencies": {
    "@aws-sdk/client-translate": "^3.52.0",
    "@google-cloud/translate": "^8.3.0",
    "chalk": "^4.1.0",
    "commander": "^6.1.0",
    "deep-object-diff": "^1.1.0",
    "dotenv": "^8.2.0",
    "flat": "^5.0.2",
    "glob": "^11.0.1",
    "html-entities": "^2.3.2",
    "inquirer": "^7.3.3",
    "lodash": "^4.17.20",
    "messageformat-parser": "^4.1.3",
    "ncp": "^2.0.0",
    "node-fetch": "^2.6.1"
  },
  "devDependencies": {
    "@types/dotenv": "^8.2.0",
    "@types/flat": "^5.0.2",
    "@types/inquirer": "^7.3.1",
    "@types/jest": "^26.0.14",
    "@types/lodash": "^4.14.161",
    "@types/ncp": "^2.0.4",
    "@types/node": "^14.11.2",
    "@types/node-fetch": "^2.5.7",
    "jest": "^29.7.0",
    "ts-jest": "^29.1.5",
    "ts-node": "^9.0.0",
    "tslint": "^6.1.3",
    "typescript": "^4.0.3"
  }
}<|MERGE_RESOLUTION|>--- conflicted
+++ resolved
@@ -1,11 +1,7 @@
 {
   "name": "mustang-autotranslate",
   "description": "Translate a folder of JSON files containing translations into multiple languages.",
-<<<<<<< HEAD
-  "version": "1.15.3",
-=======
   "version": "1.16.0",
->>>>>>> 2042eb58
   "main": "index.js",
   "license": "MIT",
   "scripts": {
